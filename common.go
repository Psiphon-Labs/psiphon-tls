--- conflicted
+++ resolved
@@ -951,17 +951,11 @@
 }
 
 func (c *Config) cipherSuites() []uint16 {
-<<<<<<< HEAD
 	if needFIPS() {
 		return fipsCipherSuites(c)
 	}
-	s := c.CipherSuites
-	if s == nil {
-		s = defaultCipherSuites()
-=======
 	if c.CipherSuites != nil {
 		return c.CipherSuites
->>>>>>> 85e4c5c1
 	}
 	return defaultCipherSuites
 }
@@ -1459,91 +1453,6 @@
 	return &emptyConfig
 }
 
-<<<<<<< HEAD
-var (
-	once                        sync.Once
-	varDefaultCipherSuites      []uint16
-	varDefaultCipherSuitesTLS13 []uint16
-)
-
-func defaultCipherSuites() []uint16 {
-	once.Do(initDefaultCipherSuites)
-	return varDefaultCipherSuites
-}
-
-func defaultCipherSuitesTLS13() []uint16 {
-	once.Do(initDefaultCipherSuites)
-	return varDefaultCipherSuitesTLS13
-}
-
-var (
-	hasGCMAsmAMD64 = cpu.X86.HasAES && cpu.X86.HasPCLMULQDQ
-	hasGCMAsmARM64 = cpu.ARM64.HasAES && cpu.ARM64.HasPMULL
-	// Keep in sync with crypto/aes/cipher_s390x.go.
-	hasGCMAsmS390X = cpu.S390X.HasAES && cpu.S390X.HasAESCBC && cpu.S390X.HasAESCTR && (cpu.S390X.HasGHASH || cpu.S390X.HasAESGCM)
-
-	hasAESGCMHardwareSupport = runtime.GOARCH == "amd64" && hasGCMAsmAMD64 ||
-		runtime.GOARCH == "arm64" && hasGCMAsmARM64 ||
-		runtime.GOARCH == "s390x" && hasGCMAsmS390X
-)
-
-func initDefaultCipherSuites() {
-	var topCipherSuites []uint16
-
-	if hasAESGCMHardwareSupport || boringEnabled {
-		// If BoringCrypto is enabled, always prioritize AES-GCM.
-		// If AES-GCM hardware is provided then prioritise AES-GCM
-		// cipher suites.
-		topCipherSuites = []uint16{
-			TLS_ECDHE_RSA_WITH_AES_128_GCM_SHA256,
-			TLS_ECDHE_RSA_WITH_AES_256_GCM_SHA384,
-			TLS_ECDHE_ECDSA_WITH_AES_128_GCM_SHA256,
-			TLS_ECDHE_ECDSA_WITH_AES_256_GCM_SHA384,
-			TLS_ECDHE_RSA_WITH_CHACHA20_POLY1305,
-			TLS_ECDHE_ECDSA_WITH_CHACHA20_POLY1305,
-		}
-		varDefaultCipherSuitesTLS13 = []uint16{
-			TLS_AES_128_GCM_SHA256,
-			TLS_CHACHA20_POLY1305_SHA256,
-			TLS_AES_256_GCM_SHA384,
-		}
-	} else {
-		// Without AES-GCM hardware, we put the ChaCha20-Poly1305
-		// cipher suites first.
-		topCipherSuites = []uint16{
-			TLS_ECDHE_RSA_WITH_CHACHA20_POLY1305,
-			TLS_ECDHE_ECDSA_WITH_CHACHA20_POLY1305,
-			TLS_ECDHE_RSA_WITH_AES_128_GCM_SHA256,
-			TLS_ECDHE_RSA_WITH_AES_256_GCM_SHA384,
-			TLS_ECDHE_ECDSA_WITH_AES_128_GCM_SHA256,
-			TLS_ECDHE_ECDSA_WITH_AES_256_GCM_SHA384,
-		}
-		varDefaultCipherSuitesTLS13 = []uint16{
-			TLS_CHACHA20_POLY1305_SHA256,
-			TLS_AES_128_GCM_SHA256,
-			TLS_AES_256_GCM_SHA384,
-		}
-	}
-
-	varDefaultCipherSuites = make([]uint16, 0, len(cipherSuites))
-	varDefaultCipherSuites = append(varDefaultCipherSuites, topCipherSuites...)
-
-NextCipherSuite:
-	for _, suite := range cipherSuites {
-		if suite.flags&suiteDefaultOff != 0 {
-			continue
-		}
-		for _, existing := range varDefaultCipherSuites {
-			if existing == suite.id {
-				continue NextCipherSuite
-			}
-		}
-		varDefaultCipherSuites = append(varDefaultCipherSuites, suite.id)
-	}
-}
-
-=======
->>>>>>> 85e4c5c1
 func unexpectedMessageError(wanted, got interface{}) error {
 	return fmt.Errorf("tls: received unexpected handshake message of type %T when waiting for %T", got, wanted)
 }
