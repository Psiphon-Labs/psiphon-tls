--- conflicted
+++ resolved
@@ -178,11 +178,6 @@
 		return nil, fmt.Errorf("tls: certificate private key of type %T does not implement crypto.Signer", cert.PrivateKey)
 	}
 
-<<<<<<< HEAD
-	signatureAlgorithm, sigType, hashFunc, err := pickSignatureAlgorithm(priv.Public(), clientHello.supportedSignatureAlgorithms, supportedSignatureAlgorithmsTLS12(), ka.version)
-	if err != nil {
-		return nil, err
-=======
 	var signatureAlgorithm SignatureScheme
 	var sigType uint8
 	var sigHash crypto.Hash
@@ -200,7 +195,6 @@
 		if err != nil {
 			return nil, err
 		}
->>>>>>> c10c1569
 	}
 	if (sigType == signaturePKCS1v15 || sigType == signatureRSAPSS) != ka.isRSA {
 		return nil, errors.New("tls: certificate cannot be used with the selected cipher suite")
